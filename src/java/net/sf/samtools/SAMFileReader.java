--- conflicted
+++ resolved
@@ -471,16 +471,7 @@
             // Rely on file extension.
             if (strm.getSource() == null || strm.getSource().toLowerCase().endsWith(".bam")) {
                 mIsBinary = true;
-<<<<<<< HEAD
-                final BAMFileReader reader = new BAMFileReader(strm, eagerDecode, validationStringency);
-                mReader = reader;
-                if (indexFile != null) {
-                    mFileIndex = new BAMFileIndex(indexFile);
-                    reader.setFileIndex(mFileIndex);
-                }
-=======
-                mReader = new BAMFileReader(url, indexFile, eagerDecode, validationStringency);
->>>>>>> 6bf8f022
+                mReader = new BAMFileReader(strm, indexFile, eagerDecode, validationStringency);
             } else {
                 throw new SAMFormatException("Unrecognized file format: " + strm);
             }
